--- conflicted
+++ resolved
@@ -49,10 +49,6 @@
 }
 
 async fn run_server() -> anyhow::Result<SocketAddr> {
-<<<<<<< HEAD
-=======
-	let server = Server::builder().build("127.0.0.1:9944").await?;
->>>>>>> e81bdae2
 	let mut module = RpcModule::new(());
 	module.register_method("say_hello", |_, _| "lo")?;
 	module.register_method("memory_call", |_, _| "A".repeat(1024 * 1024))?;
@@ -61,16 +57,11 @@
 		"lo"
 	})?;
 
-<<<<<<< HEAD
-	let server = ServerBuilder::default().build("127.0.0.1:9944", module).await?;
+	let server = Server::builder().build("127.0.0.1:9944", module).await?;
 	let addr = server.local_addr().map_err(|e| anyhow::anyhow!("{}", e))?;
-=======
-	let addr = server.local_addr()?;
-	let handle = server.start(module);
->>>>>>> e81bdae2
 
 	// In this example we don't care about doing a stopping the server so let it run forever.
-	// You may use the `ServerHandle` to shut it down or manage it yourself.
+	// You may use the `Server` to shut it down or manage it yourself.
 	tokio::spawn(server.stopped());
 
 	Ok(addr)
