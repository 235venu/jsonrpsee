// Copyright 2019-2021 Parity Technologies (UK) Ltd.
//
// Permission is hereby granted, free of charge, to any
// person obtaining a copy of this software and associated
// documentation files (the "Software"), to deal in the
// Software without restriction, including without
// limitation the rights to use, copy, modify, merge,
// publish, distribute, sublicense, and/or sell copies of
// the Software, and to permit persons to whom the Software
// is furnished to do so, subject to the following
// conditions:
//
// The above copyright notice and this permission notice
// shall be included in all copies or substantial portions
// of the Software.
//
// THE SOFTWARE IS PROVIDED "AS IS", WITHOUT WARRANTY OF
// ANY KIND, EXPRESS OR IMPLIED, INCLUDING BUT NOT LIMITED
// TO THE WARRANTIES OF MERCHANTABILITY, FITNESS FOR A
// PARTICULAR PURPOSE AND NONINFRINGEMENT. IN NO EVENT
// SHALL THE AUTHORS OR COPYRIGHT HOLDERS BE LIABLE FOR ANY
// CLAIM, DAMAGES OR OTHER LIABILITY, WHETHER IN AN ACTION
// OF CONTRACT, TORT OR OTHERWISE, ARISING FROM, OUT OF OR
// IN CONNECTION WITH THE SOFTWARE OR THE USE OR OTHER
// DEALINGS IN THE SOFTWARE.

use std::time::Duration;

use crate::server::BatchRequestConfig;
use crate::tests::helpers::{deser_call, init_logger, server_with_context};
use crate::types::SubscriptionId;
use crate::{RpcModule, ServerBuilder};
use jsonrpsee_core::server::{SendTimeoutError, SubscriptionMessage};
use jsonrpsee_core::{traits::IdProvider, Error};
use jsonrpsee_test_utils::helpers::*;
use jsonrpsee_test_utils::mocks::{Id, WebSocketTestClient, WebSocketTestError};
use jsonrpsee_test_utils::TimeoutFutureExt;
use jsonrpsee_types::SubscriptionResponse;
use serde_json::Value as JsonValue;

use super::helpers::server;

#[tokio::test]
async fn can_set_the_max_request_body_size() {
	init_logger();

	let addr = "127.0.0.1:0";
	// Rejects all requests larger than 100 bytes
	let server = ServerBuilder::default().max_request_body_size(100).build(addr).await.unwrap();
	let mut module = RpcModule::new(());
	module.register_method("anything", |_p, _cx| "a".repeat(100)).unwrap();
	let addr = server.local_addr().unwrap();
	let handle = server.start(module);

	let mut client = WebSocketTestClient::new(addr).await.unwrap();

	// Invalid: too long
	let req = format!(r#"{{"jsonrpc":"2.0","method":"{}","id":1}}"#, "a".repeat(100));
	let response = client.send_request_text(req).await.unwrap();
	assert_eq!(response, oversized_request(100));

	// Max request body size should not override the max response body size
	let req = r#"{"jsonrpc":"2.0","method":"anything","id":1}"#;
	let response = client.send_request_text(req).await.unwrap();
	assert_eq!(response, ok_response(JsonValue::String("a".repeat(100)), Id::Num(1)));

	handle.stop().unwrap();
	handle.stopped().await;
}

#[tokio::test]
async fn can_set_the_max_response_body_size() {
	init_logger();

	let addr = "127.0.0.1:0";
	// Set the max response body size to 100 bytes
	let server = ServerBuilder::default().max_response_body_size(100).build(addr).await.unwrap();
	let mut module = RpcModule::new(());
	module.register_method("anything", |_p, _cx| "a".repeat(101)).unwrap();
	let addr = server.local_addr().unwrap();
	let server_handle = server.start(module);

	let mut client = WebSocketTestClient::new(addr).await.unwrap();

	// Oversized response.
	let req = r#"{"jsonrpc":"2.0", "method":"anything", "id":1}"#;
	let response = client.send_request_text(req).await.unwrap();
	assert_eq!(response, oversized_response(Id::Num(1), 100));

	server_handle.stop().unwrap();
	server_handle.stopped().await;
}

#[tokio::test]
async fn can_set_the_max_response_size_to_batch() {
	init_logger();

	let addr = "127.0.0.1:0";
	// Set the max response body size to 100 bytes
	let server = ServerBuilder::default().max_response_body_size(100).build(addr).await.unwrap();
	let mut module = RpcModule::new(());
	module.register_method("anything", |_p, _cx| "a".repeat(51)).unwrap();
	let addr = server.local_addr().unwrap();
	let server_handle = server.start(module);

	let mut client = WebSocketTestClient::new(addr).await.unwrap();

	// Two response will end up in a response bigger than 100 bytes.
	let req = r#"[{"jsonrpc":"2.0", "method":"anything", "id":1},{"jsonrpc":"2.0", "method":"anything", "id":2}]"#;
	let response = client.send_request_text(req).await.unwrap();
	assert_eq!(response, batch_response_too_large(100));

	server_handle.stop().unwrap();
	server_handle.stopped().await;
}

#[tokio::test]
async fn can_set_max_connections() {
	init_logger();

	let addr = "127.0.0.1:0";
	// Server that accepts max 2 connections
	let server = ServerBuilder::default().max_connections(2).build(addr).await.unwrap();
	let mut module = RpcModule::new(());
	module.register_method("anything", |_p, _cx| ()).unwrap();
	let addr = server.local_addr().unwrap();

	let server_handle = server.start(module);

	let conn1 = WebSocketTestClient::new(addr).await;
	let conn2 = WebSocketTestClient::new(addr).await;
	let conn3 = WebSocketTestClient::new(addr).await;
	assert!(conn1.is_ok());
	assert!(conn2.is_ok());
	// Third connection is rejected
	assert!(conn3.is_err());
	if !matches!(conn3, Err(WebSocketTestError::RejectedWithStatusCode(429))) {
		panic!("Expected RejectedWithStatusCode(429), got: {conn3:#?}");
	}

	// Decrement connection count
	drop(conn2);

	tokio::time::sleep(std::time::Duration::from_millis(100)).await;

	// Can connect again
	let conn4 = WebSocketTestClient::new(addr).await;
	assert!(conn4.is_ok());

	server_handle.stop().unwrap();
	server_handle.stopped().await;
}

#[tokio::test]
async fn single_method_calls_works() {
	let addr = server().await;
	let mut client = WebSocketTestClient::new(addr).with_default_timeout().await.unwrap().unwrap();

	for i in 0..10 {
		let req = format!(r#"{{"jsonrpc":"2.0","method":"say_hello","id":{i}}}"#);
		let response = client.send_request_text(req).with_default_timeout().await.unwrap().unwrap();

		assert_eq!(response, ok_response(JsonValue::String("hello".to_owned()), Id::Num(i)));
	}
}

#[tokio::test]
async fn async_method_calls_works() {
	init_logger();
	let addr = server().await;
	let mut client = WebSocketTestClient::new(addr).await.unwrap();

	for i in 0..10 {
		let req = format!(r#"{{"jsonrpc":"2.0","method":"say_hello_async","id":{i}}}"#);
		let response = client.send_request_text(req).await.unwrap();

		assert_eq!(response, ok_response(JsonValue::String("hello".to_owned()), Id::Num(i)));
	}
}

#[tokio::test]
async fn slow_method_calls_works() {
	let addr = server().await;
	let mut client = WebSocketTestClient::new(addr).with_default_timeout().await.unwrap().unwrap();

	let req = r#"{"jsonrpc":"2.0","method":"sleep_for","params":[1000],"id":123}"#;
	let response = client.send_request_text(req).with_default_timeout().await.unwrap().unwrap();

	assert_eq!(response, ok_response(JsonValue::String("Yawn!".to_owned()), Id::Num(123)));
}

#[tokio::test]
async fn batch_method_call_works() {
	let addr = server().await;
	let mut client = WebSocketTestClient::new(addr).with_default_timeout().await.unwrap().unwrap();

	let mut batch = vec![r#"{"jsonrpc":"2.0","method":"sleep_for","params":[1000],"id":123}"#.to_string()];
	for i in 1..4 {
		batch.push(format!(r#"{{"jsonrpc":"2.0","method":"say_hello","id":{i}}}"#));
	}
	let batch = format!("[{}]", batch.join(","));
	let response = client.send_request_text(batch).with_default_timeout().await.unwrap().unwrap();
	assert_eq!(
		response,
		r#"[{"jsonrpc":"2.0","result":"Yawn!","id":123},{"jsonrpc":"2.0","result":"hello","id":1},{"jsonrpc":"2.0","result":"hello","id":2},{"jsonrpc":"2.0","result":"hello","id":3}]"#
	);
}

#[tokio::test]
async fn batch_method_call_where_some_calls_fail() {
	let addr = server().await;
	let mut client = WebSocketTestClient::new(addr).with_default_timeout().await.unwrap().unwrap();

	let batch = vec![
		r#"{"jsonrpc":"2.0","method":"say_hello","id":1}"#,
		r#"{"jsonrpc":"2.0","method":"call_fail","id":2}"#,
		r#"{"jsonrpc":"2.0","method":"add","params":[34, 45],"id":3}"#,
	];
	let batch = format!("[{}]", batch.join(","));

	let response = client.send_request_text(batch).with_default_timeout().await.unwrap().unwrap();

	assert_eq!(
		response,
		r#"[{"jsonrpc":"2.0","result":"hello","id":1},{"jsonrpc":"2.0","error":{"code":-32000,"message":"MyAppError"},"id":2},{"jsonrpc":"2.0","result":79,"id":3}]"#
	);
}

#[tokio::test]
async fn garbage_request_fails() {
	let addr = server().await;
	let mut client = WebSocketTestClient::new(addr).await.unwrap();

	let req = r#"dsdfs fsdsfds"#;
	let response = client.send_request_text(req).await.unwrap();
	assert_eq!(response, parse_error(Id::Null));

	let req = r#"{ "#;
	let response = client.send_request_text(req).await.unwrap();
	assert_eq!(response, parse_error(Id::Null));

	let req = r#"{}"#;
	let response = client.send_request_text(req).await.unwrap();
	assert_eq!(response, parse_error(Id::Null));

	let req = r#"{sds}"#;
	let response = client.send_request_text(req).await.unwrap();
	assert_eq!(response, parse_error(Id::Null));

	let req = r#"["#;
	let response = client.send_request_text(req).await.unwrap();
	assert_eq!(response, parse_error(Id::Null));

	let req = r#"[dsds]"#;
	let response = client.send_request_text(req).await.unwrap();
	assert_eq!(response, parse_error(Id::Null));

	let req = r#"[]"#;
	let response = client.send_request_text(req).await.unwrap();
	assert_eq!(response, invalid_request(Id::Null));

	let req = r#"[{"jsonrpc":"2.0","method":"add", "params":[1, 2],"id":1}"#;
	let response = client.send_request_text(req).await.unwrap();
	assert_eq!(response, parse_error(Id::Null));
}

#[tokio::test]
async fn whitespace_is_not_significant() {
	init_logger();

	let addr = server().await;
	let mut client = WebSocketTestClient::new(addr).await.unwrap();

	let req = r#"         {"jsonrpc":"2.0","method":"add", "params":[1, 2],"id":1}"#;
	let response = client.send_request_text(req).await.unwrap();
	assert_eq!(response, ok_response(JsonValue::Number(3u32.into()), Id::Num(1)));

	let req = r#" [{"jsonrpc":"2.0","method":"add", "params":[1, 2],"id":1}]"#;
	let response = client.send_request_text(req).await.unwrap();
	assert_eq!(response, r#"[{"jsonrpc":"2.0","result":3,"id":1}]"#);

	// Up to 127 whitespace chars are accepted.
	let req = format!("{}{}", " ".repeat(127), r#"{"jsonrpc":"2.0","method":"add", "params":[1, 2],"id":1}"#);
	let response = client.send_request_text(req).await.unwrap();
	assert_eq!(response, ok_response(JsonValue::Number(3u32.into()), Id::Num(1)));

	// More than 127 whitespace chars are not accepted.
	let req = format!("{}{}", " ".repeat(128), r#"{"jsonrpc":"2.0","method":"add", "params":[1, 2],"id":1}"#);
	let response = client.send_request_text(req).await.unwrap();
	assert_eq!(response, parse_error(Id::Null));
}

#[tokio::test]
async fn single_method_call_with_params_works() {
	let addr = server().await;
	let mut client = WebSocketTestClient::new(addr).with_default_timeout().await.unwrap().unwrap();

	let req = r#"{"jsonrpc":"2.0","method":"add", "params":[1, 2],"id":1}"#;
	let response = client.send_request_text(req).with_default_timeout().await.unwrap().unwrap();
	assert_eq!(response, ok_response(JsonValue::Number(3.into()), Id::Num(1)));
}

#[tokio::test]
async fn single_method_call_with_faulty_params_returns_err() {
	let addr = server().await;
	let mut client = WebSocketTestClient::new(addr).with_default_timeout().await.unwrap().unwrap();
	let expected = r#"{"jsonrpc":"2.0","error":{"code":-32602,"message":"Invalid params","data":"invalid type: string \"should be a number\", expected u64 at line 1 column 21"},"id":1}"#;

	let req = r#"{"jsonrpc":"2.0","method":"add", "params":["should be a number"],"id":1}"#;
	let response = client.send_request_text(req).with_default_timeout().await.unwrap().unwrap();
	assert_eq!(response, expected);
}

#[tokio::test]
async fn single_method_call_with_faulty_context() {
	let addr = server_with_context().await;
	let mut client = WebSocketTestClient::new(addr).with_default_timeout().await.unwrap().unwrap();

	let req = r#"{"jsonrpc":"2.0","method":"should_err", "params":[],"id":1}"#;
	let response = client.send_request_text(req).with_default_timeout().await.unwrap().unwrap();
	assert_eq!(response, call_execution_failed("MyAppError", Id::Num(1)));
}

#[tokio::test]
async fn single_method_call_with_ok_context() {
	let addr = server_with_context().await;
	let mut client = WebSocketTestClient::new(addr).with_default_timeout().await.unwrap().unwrap();

	let req = r#"{"jsonrpc":"2.0","method":"should_ok", "params":[],"id":1}"#;
	let response = client.send_request_text(req).with_default_timeout().await.unwrap().unwrap();
	assert_eq!(response, ok_response("ok".into(), Id::Num(1)));
}

#[tokio::test]
async fn async_method_call_with_ok_context() {
	let addr = server_with_context().await;
	let mut client = WebSocketTestClient::new(addr).await.unwrap();

	let req = r#"{"jsonrpc":"2.0","method":"should_ok_async", "params":[],"id":1}"#;
	let response = client.send_request_text(req).await.unwrap();
	assert_eq!(response, ok_response("ok!".into(), Id::Num(1)));
}

#[tokio::test]
async fn async_method_call_with_params() {
	let addr = server().await;
	let mut client = WebSocketTestClient::new(addr).await.unwrap();

	let req = r#"{"jsonrpc":"2.0","method":"add_async", "params":[1, 2],"id":1}"#;
	let response = client.send_request_text(req).await.unwrap();
	assert_eq!(response, ok_response(JsonValue::Number(3.into()), Id::Num(1)));
}

#[tokio::test]
async fn async_method_call_that_fails() {
	let addr = server_with_context().await;
	let mut client = WebSocketTestClient::new(addr).await.unwrap();

	let req = r#"{"jsonrpc":"2.0","method":"err_async", "params":[],"id":1}"#;
	let response = client.send_request_text(req).await.unwrap();
	assert_eq!(response, call_execution_failed("MyAppError", Id::Num(1)));
}

#[tokio::test]
async fn single_method_send_binary() {
	let addr = server().await;
	let mut client = WebSocketTestClient::new(addr).with_default_timeout().await.unwrap().unwrap();

	let req = r#"{"jsonrpc":"2.0","method":"add", "params":[1, 2],"id":1}"#;
	let response = client.send_request_binary(req.as_bytes()).with_default_timeout().await.unwrap().unwrap();
	assert_eq!(response, ok_response(JsonValue::Number(3.into()), Id::Num(1)));
}

#[tokio::test]
async fn should_return_method_not_found() {
	let addr = server().await;
	let mut client = WebSocketTestClient::new(addr).with_default_timeout().await.unwrap().unwrap();

	let req = r#"{"jsonrpc":"2.0","method":"bar","id":"foo"}"#;
	let response = client.send_request_text(req).with_default_timeout().await.unwrap().unwrap();
	assert_eq!(response, method_not_found(Id::Str("foo".into())));
}

#[tokio::test]
async fn invalid_json_id_missing_value() {
	let addr = server().await;
	let mut client = WebSocketTestClient::new(addr).with_default_timeout().await.unwrap().unwrap();

	let req = r#"{"jsonrpc":"2.0","method":"say_hello","id"}"#;
	let response = client.send_request_text(req).with_default_timeout().await.unwrap().unwrap();
	// If there was an error in detecting the id in the Request object (e.g. Parse error/Invalid Request), it MUST be
	// Null.
	assert_eq!(response, parse_error(Id::Null));
}

#[tokio::test]
async fn invalid_request_object() {
	let addr = server().await;
	let mut client = WebSocketTestClient::new(addr).with_default_timeout().await.unwrap().unwrap();

	let req = r#"{"method":"bar","id":1}"#;
	let response = client.send_request_text(req).with_default_timeout().await.unwrap().unwrap();
	assert_eq!(response, invalid_request(Id::Num(1)));
}

#[tokio::test]
async fn unknown_field_is_ok() {
	let addr = server().await;
	let mut client = WebSocketTestClient::new(addr).with_default_timeout().await.unwrap().unwrap();

	let req = r#"{"jsonrpc":"2.0","method":"say_hello","id":1,"is_not_request_object":1}"#;
	let response = client.send_request_text(req).with_default_timeout().await.unwrap().unwrap();
	assert_eq!(response, ok_response(JsonValue::String("hello".to_owned()), Id::Num(1)));
}

#[tokio::test]
async fn register_methods_works() {
	let mut module = RpcModule::new(());
	assert!(module.register_method("say_hello", |_, _| "lo").is_ok());
	assert!(module.register_method("say_hello", |_, _| "lo").is_err());
	assert!(module
		.register_subscription("subscribe_hello", "subscribe_hello", "unsubscribe_hello", |_, _, _| async { Ok(()) })
		.is_ok());
	assert!(module
		.register_subscription("subscribe_hello_again", "subscribe_hello_again", "unsubscribe_hello", |_, _, _| async {
			Ok(())
		})
		.is_err());
	assert!(
		module.register_method("subscribe_hello_again", |_, _| "lo").is_ok(),
		"Failed register_subscription should not have side-effects"
	);
}

#[tokio::test]
async fn register_same_subscribe_unsubscribe_is_err() {
	let mut module = RpcModule::new(());
	assert!(matches!(
		module
			.register_subscription("subscribe_hello", "subscribe_hello", "subscribe_hello", |_, _, _| async { Ok(()) }),
		Err(Error::SubscriptionNameConflict(_))
	));
}

#[tokio::test]
async fn parse_error_request_should_not_close_connection() {
	let addr = server().await;
	let mut client = WebSocketTestClient::new(addr).with_default_timeout().await.unwrap().unwrap();

	let invalid_request = r#"{"jsonrpc":"2.0","method":"bar","params":[1,"id":99}"#;
	let response1 = client.send_request_text(invalid_request).with_default_timeout().await.unwrap().unwrap();
	assert_eq!(response1, parse_error(Id::Null));
	let request = r#"{"jsonrpc":"2.0","method":"say_hello","id":33}"#;
	let response2 = client.send_request_text(request).with_default_timeout().await.unwrap().unwrap();
	assert_eq!(response2, ok_response(JsonValue::String("hello".to_owned()), Id::Num(33)));
}

#[tokio::test]
async fn invalid_request_should_not_close_connection() {
	let addr = server().await;
	let mut client = WebSocketTestClient::new(addr).with_default_timeout().await.unwrap().unwrap();

	let req = r#"{"method":"bar","id":1}"#;
	let response = client.send_request_text(req).with_default_timeout().await.unwrap().unwrap();
	assert_eq!(response, invalid_request(Id::Num(1)));
	let request = r#"{"jsonrpc":"2.0","method":"say_hello","id":33}"#;
	let response = client.send_request_text(request).with_default_timeout().await.unwrap().unwrap();
	assert_eq!(response, ok_response(JsonValue::String("hello".to_owned()), Id::Num(33)));
}

#[tokio::test]
async fn valid_request_that_fails_to_execute_should_not_close_connection() {
	let addr = server().await;
	let mut client = WebSocketTestClient::new(addr).with_default_timeout().await.unwrap().unwrap();

	// Good request, executes fine
	let request = r#"{"jsonrpc":"2.0","method":"say_hello","id":33}"#;
	let response = client.send_request_text(request).with_default_timeout().await.unwrap().unwrap();
	assert_eq!(response, ok_response(JsonValue::String("hello".to_owned()), Id::Num(33)));

	// Good request, but causes error.
	let req = r#"{"jsonrpc":"2.0","method":"call_fail","params":[],"id":123}"#;
	let response = client.send_request_text(req).with_default_timeout().await.unwrap().unwrap();
	assert_eq!(response, r#"{"jsonrpc":"2.0","error":{"code":-32000,"message":"MyAppError"},"id":123}"#);

	// Connection is still good.
	let request = r#"{"jsonrpc":"2.0","method":"say_hello","id":333}"#;
	let response = client.send_request_text(request).with_default_timeout().await.unwrap().unwrap();
	assert_eq!(response, ok_response(JsonValue::String("hello".to_owned()), Id::Num(333)));
}

#[tokio::test]
async fn can_register_modules() {
	let cx = String::new();
	let mut mod1 = RpcModule::new(cx);

	let cx2 = Vec::<u8>::new();
	let mut mod2 = RpcModule::new(cx2);

	assert_eq!(mod1.method_names().count(), 0);
	assert_eq!(mod2.method_names().count(), 0);
	mod1.register_method("bla", |_, cx| format!("Gave me {cx}")).unwrap();
	mod1.register_method("bla2", |_, cx| format!("Gave me {cx}")).unwrap();
	mod2.register_method("yada", |_, cx| format!("Gave me {cx:?}")).unwrap();

	// Won't register, name clashes
	mod2.register_method("bla", |_, cx| format!("Gave me {cx:?}")).unwrap();

	assert_eq!(mod1.method_names().count(), 2);
	let err = mod1.merge(mod2).unwrap_err();
	assert!(matches!(err, Error::MethodAlreadyRegistered(err) if err == "bla"));
	assert_eq!(mod1.method_names().count(), 2);
}

#[tokio::test]
async fn unsubscribe_twice_should_indicate_error() {
	init_logger();
	let addr = server().await;
	let mut client = WebSocketTestClient::new(addr).with_default_timeout().await.unwrap().unwrap();

	let sub_call = call("subscribe_hello", Vec::<()>::new(), Id::Num(0));
	let sub_id: u64 = deser_call(client.send_request_text(sub_call).await.unwrap());

	let unsub_call = call("unsubscribe_hello", vec![sub_id], Id::Num(1));
	let unsub_1: bool = deser_call(client.send_request_text(unsub_call).await.unwrap());
	assert!(unsub_1);

	let unsub_call = call("unsubscribe_hello", vec![sub_id], Id::Num(2));
	let unsub_2: bool = deser_call(client.send_request_text(unsub_call).await.unwrap());

	assert!(!unsub_2);
}

#[tokio::test]
async fn unsubscribe_wrong_sub_id_type() {
	init_logger();
	let addr = server().await;
	let mut client = WebSocketTestClient::new(addr).with_default_timeout().await.unwrap().unwrap();

	let unsub: bool =
		deser_call(client.send_request_text(call("unsubscribe_hello", vec![13.99_f64], Id::Num(0))).await.unwrap());
	assert!(!unsub);
}

#[tokio::test]
async fn custom_subscription_id_works() {
	#[derive(Debug, Clone)]
	struct HardcodedSubscriptionId;

	impl IdProvider for HardcodedSubscriptionId {
		fn next_id(&self) -> SubscriptionId<'static> {
			"0xdeadbeef".to_string().into()
		}
	}

	init_logger();
	let server = ServerBuilder::default()
		.set_id_provider(HardcodedSubscriptionId)
		.build("127.0.0.1:0")
		.with_default_timeout()
		.await
		.unwrap()
		.unwrap();
	let addr = server.local_addr().unwrap();
	let mut module = RpcModule::new(());
	module
		.register_subscription("subscribe_hello", "subscribe_hello", "unsubscribe_hello", |_, sink, _| async {
			let sink = sink.accept().await.unwrap();

			assert!(matches!(sink.subscription_id(), SubscriptionId::Str(id) if id == "0xdeadbeef"));

			loop {
				let _ = &sink;
				tokio::time::sleep(std::time::Duration::from_secs(30)).await;
			}
		})
		.unwrap();
	let _handle = server.start(module);

	let mut client = WebSocketTestClient::new(addr).with_default_timeout().await.unwrap().unwrap();

	let sub = client.send_request_text(call("subscribe_hello", Vec::<()>::new(), Id::Num(0))).await.unwrap();
	assert_eq!(&sub, r#"{"jsonrpc":"2.0","result":"0xdeadbeef","id":0}"#);
	let unsub = client.send_request_text(call("unsubscribe_hello", vec!["0xdeadbeef"], Id::Num(1))).await.unwrap();
	assert_eq!(&unsub, r#"{"jsonrpc":"2.0","result":true,"id":1}"#);
}

#[tokio::test]
async fn disabled_batches() {
	// Disable batches support.
	let server = ServerBuilder::default()
		.set_batch_request_config(BatchRequestConfig::Disabled)
		.build("127.0.0.1:0")
		.with_default_timeout()
		.await
		.unwrap()
		.unwrap();

	let mut module = RpcModule::new(());
	module.register_method("should_ok", |_, _ctx| "ok").unwrap();
	let addr = server.local_addr().unwrap();

	let server_handle = server.start(module);

	// Send a valid batch.
	let mut client = WebSocketTestClient::new(addr).with_default_timeout().await.unwrap().unwrap();
	let req = r#"[
		{"jsonrpc":"2.0","method":"should_ok", "params":[],"id":1},
		{"jsonrpc":"2.0","method":"should_ok", "params":[],"id":2}
	]"#;
	let response = client.send_request_text(req).with_default_timeout().await.unwrap().unwrap();
	assert_eq!(response, batches_not_supported());

	server_handle.stop().unwrap();
	server_handle.stopped().await;
}

#[tokio::test]
async fn batch_limit_works() {
	// Disable batches support.
	let server = ServerBuilder::default()
		.set_batch_request_config(BatchRequestConfig::Limit(1))
		.build("127.0.0.1:0")
		.with_default_timeout()
		.await
		.unwrap()
		.unwrap();

	let mut module = RpcModule::new(());
	module.register_method("should_ok", |_, _ctx| "ok").unwrap();
	let addr = server.local_addr().unwrap();

	let server_handle = server.start(module);

	// Send a valid batch.
	let mut client = WebSocketTestClient::new(addr).with_default_timeout().await.unwrap().unwrap();
	let req = r#"[
		{"jsonrpc":"2.0","method":"should_ok", "params":[],"id":1},
		{"jsonrpc":"2.0","method":"should_ok", "params":[],"id":2}
	]"#;
	let response = client.send_request_text(req).with_default_timeout().await.unwrap().unwrap();
	assert_eq!(response, batches_too_large(1));

	server_handle.stop().unwrap();
	server_handle.stopped().await;
}

#[tokio::test]
async fn invalid_batch_calls() {
	init_logger();

	let addr = server().await;
	let mut client = WebSocketTestClient::new(addr).with_default_timeout().await.unwrap().unwrap();

	// batch with no requests
	let req = r#"[]"#;
	let response = client.send_request_text(req).with_default_timeout().await.unwrap().unwrap();
	assert_eq!(response, invalid_request(Id::Null));

	// batch with invalid request
	let req = r#"[123]"#;
	let response = client.send_request_text(req).with_default_timeout().await.unwrap().unwrap();
	assert_eq!(response, invalid_batch(vec![Id::Null]));

	// batch with invalid request
	let req = r#"[1, 2, 3]"#;
	let response = client.send_request_text(req).with_default_timeout().await.unwrap().unwrap();
	assert_eq!(response, invalid_batch(vec![Id::Null, Id::Null, Id::Null]));

	// invalid JSON in batch
	let req = r#"[
		{"jsonrpc": "2.0", "method": "sum", "params": [1,2,4], "id": "1"},
		{"jsonrpc": "2.0", "method"
	  ]"#;
	let response = client.send_request_text(req).with_default_timeout().await.unwrap().unwrap();
	assert_eq!(response, parse_error(Id::Null));
}

#[tokio::test]
async fn batch_with_mixed_calls() {
	init_logger();

	let addr = server().with_default_timeout().await.unwrap();
	let mut client = WebSocketTestClient::new(addr).with_default_timeout().await.unwrap().unwrap();
	// mixed notifications, method calls and valid json should be valid.
	let req = r#"[
			{"jsonrpc": "2.0", "method": "add", "params": [1,2,4], "id": "1"},
			{"jsonrpc": "2.0", "method": "add", "params": [7]},
			{"foo": "boo"},
			{"jsonrpc": "2.0", "method": "foo.get", "params": {"name": "myself"}, "id": "5"}
		]"#;
	let res = r#"[{"jsonrpc":"2.0","result":7,"id":"1"},{"jsonrpc":"2.0","error":{"code":-32600,"message":"Invalid request"},"id":null},{"jsonrpc":"2.0","error":{"code":-32601,"message":"Method not found"},"id":"5"}]"#;
	let response = client.send_request_text(req.to_string()).with_default_timeout().await.unwrap().unwrap();
	assert_eq!(response, res);
}

#[tokio::test]
async fn batch_notif_without_params_works() {
	init_logger();

	let addr = server().with_default_timeout().await.unwrap();
	let mut client = WebSocketTestClient::new(addr).with_default_timeout().await.unwrap().unwrap();
	// mixed notifications, method calls and valid json should be valid.
	let req = r#"[
			{"jsonrpc": "2.0", "method": "add", "params": [1,2,4], "id": "1"},
			{"jsonrpc": "2.0", "method": "add"}
		]"#;
	let res = r#"[{"jsonrpc":"2.0","result":7,"id":"1"}]"#;
	let response = client.send_request_text(req.to_string()).with_default_timeout().await.unwrap().unwrap();
	assert_eq!(response, res);
}

#[tokio::test]
async fn ws_server_backpressure_works() {
	init_logger();

	let (backpressure_tx, mut backpressure_rx) = tokio::sync::mpsc::channel::<()>(1);

	let server = ServerBuilder::default()
		.set_message_buffer_capacity(5)
		.build("127.0.0.1:0")
		.with_default_timeout()
		.await
		.unwrap()
		.unwrap();

	let mut module = RpcModule::new(backpressure_tx);

	module
		.register_subscription(
			"subscribe_with_backpressure_aggregation",
			"n",
			"unsubscribe_with_backpressure_aggregation",
			move |_, pending, mut backpressure_tx| async move {
				let sink = pending.accept().await?;
				let n = SubscriptionMessage::from_json(&1)?;
				let bp = SubscriptionMessage::from_json(&2)?;

				let mut msg = n.clone();

				loop {
					tokio::select! {
						biased;
						_ = sink.closed() => {
							// User closed connection.
							break Ok(());
						},
						res = sink.send_timeout(msg.clone(), std::time::Duration::from_millis(100)) => {
							match res {
								// msg == 1
								Ok(_) => {
									msg = n.clone();
								}
								Err(SendTimeoutError::Closed(_)) => break Ok(()),
								// msg == 2
								Err(SendTimeoutError::Timeout(_)) => {
									let b_tx = std::sync::Arc::make_mut(&mut backpressure_tx);
									let _ = b_tx.send(()).await;
									msg = bp.clone();
								}
							};
						},
					}
				}
			},
		)
		.unwrap();
	let addr = server.local_addr().unwrap();

	let _server_handle = server.start(module);

	// Send a valid batch.
	let mut client = WebSocketTestClient::new(addr).with_default_timeout().await.unwrap().unwrap();
	let req = r#"
		{"jsonrpc":"2.0","method":"subscribe_with_backpressure_aggregation", "params":[],"id":1}"#;
	client.send(req).with_default_timeout().await.unwrap().unwrap();

	backpressure_rx.recv().await.unwrap();

	let now = std::time::Instant::now();
	let mut msg;

	// Assert that first `item == 2` was sent and then
	// the client start reading the socket again the buffered items should be sent.
	// Thus, eventually `item == 1` should be sent again.
	let mut seen_backpressure_item = false;
	let mut seen_item_after_backpressure = false;

	while now.elapsed() < std::time::Duration::from_secs(10) {
		msg = client.receive().with_default_timeout().await.unwrap().unwrap();
		if let Ok(sub_notif) = serde_json::from_str::<SubscriptionResponse<usize>>(&msg) {
			match sub_notif.params.result {
				1 if seen_backpressure_item => {
					seen_item_after_backpressure = true;
					break;
				}
				2 => {
					seen_backpressure_item = true;
				}
				_ => (),
			}
		}
	}

	assert!(seen_backpressure_item);
	assert!(seen_item_after_backpressure);
}

#[tokio::test]
async fn notif_is_ignored() {
	init_logger();
	let addr = server().await;
	let mut client = WebSocketTestClient::new(addr).with_default_timeout().await.unwrap().unwrap();

	// This call should not be answered and a timeout is regarded as "not answered"
	assert!(client.send_request_text(r#"{"jsonrpc":"2.0","method":"bar"}"#).with_default_timeout().await.is_err());
}

#[tokio::test]
async fn close_client_with_pending_calls_works() {
	const MAX_TIMEOUT: Duration = Duration::from_secs(60);
	const CONCURRENT_CALLS: usize = 10;
	init_logger();

	let (tx, mut rx) = tokio::sync::mpsc::unbounded_channel();

	let (handle, addr) = server_with_infinite_call(MAX_TIMEOUT.checked_mul(10).unwrap(), tx).await;
	let mut client = WebSocketTestClient::new(addr).with_default_timeout().await.unwrap().unwrap();

	for _ in 0..10 {
		let req = r#"{"jsonrpc":"2.0","method":"infinite_call","id":1}"#;
		client.send(req).with_default_timeout().await.unwrap().unwrap();
	}

	// Assert that the server has received the calls.
	for _ in 0..CONCURRENT_CALLS {
		assert!(rx.recv().await.is_some());
	}

	client.close().await.unwrap();
	assert!(client.receive().await.is_err());

	// Stop the server and ensure that the server doesn't wait for futures to complete
	// when the connection has already been closed.
	handle.stop().unwrap();
	assert!(handle.stopped().with_timeout(MAX_TIMEOUT).await.is_ok());
}

#[tokio::test]
async fn drop_client_with_pending_calls_works() {
	const MAX_TIMEOUT: Duration = Duration::from_secs(60);
	const CONCURRENT_CALLS: usize = 10;
	init_logger();

	let (tx, mut rx) = tokio::sync::mpsc::unbounded_channel();
	let (handle, addr) = server_with_infinite_call(MAX_TIMEOUT.checked_mul(10).unwrap(), tx).await;

	{
		let mut client = WebSocketTestClient::new(addr).with_default_timeout().await.unwrap().unwrap();

		for _ in 0..CONCURRENT_CALLS {
			let req = r#"{"jsonrpc":"2.0","method":"infinite_call","id":1}"#;
			client.send(req).with_default_timeout().await.unwrap().unwrap();
		}
		// Assert that the server has received the calls.
		for _ in 0..CONCURRENT_CALLS {
			assert!(rx.recv().await.is_some());
		}
	}

	// Stop the server and ensure that the server doesn't wait for futures to complete
	// when the connection has already been closed.
	handle.stop().unwrap();
	assert!(handle.stopped().with_timeout(MAX_TIMEOUT).await.is_ok());
}

async fn server_with_infinite_call(
	timeout: Duration,
	tx: tokio::sync::mpsc::UnboundedSender<()>,
) -> crate::ServerHandle {
	let mut module = RpcModule::new(tx);

	module
		.register_async_method("infinite_call", |_, mut ctx| async move {
			let tx = std::sync::Arc::make_mut(&mut ctx);
			tx.send(()).unwrap();
			futures_util::future::pending::<()>().await;
			"ok"
		})
		.unwrap();

<<<<<<< HEAD
	let server = ServerBuilder::default()
		// Make sure that the ping_interval doesn't force the connection to be closed
		.ping_interval(timeout)
		.build("127.0.0.1:0", module)
		.with_default_timeout()
		.await
		.unwrap()
		.unwrap();

	server
=======
	(server.start(module), addr)
>>>>>>> e81bdae2
}<|MERGE_RESOLUTION|>--- conflicted
+++ resolved
@@ -27,9 +27,9 @@
 use std::time::Duration;
 
 use crate::server::BatchRequestConfig;
-use crate::tests::helpers::{deser_call, init_logger, server_with_context};
+use crate::tests::helpers::{deser_call, init_logger, server_with_context, RANDOM_ADDR};
 use crate::types::SubscriptionId;
-use crate::{RpcModule, ServerBuilder};
+use crate::{RpcModule, Server};
 use jsonrpsee_core::server::{SendTimeoutError, SubscriptionMessage};
 use jsonrpsee_core::{traits::IdProvider, Error};
 use jsonrpsee_test_utils::helpers::*;
@@ -44,13 +44,12 @@
 async fn can_set_the_max_request_body_size() {
 	init_logger();
 
-	let addr = "127.0.0.1:0";
-	// Rejects all requests larger than 100 bytes
-	let server = ServerBuilder::default().max_request_body_size(100).build(addr).await.unwrap();
 	let mut module = RpcModule::new(());
 	module.register_method("anything", |_p, _cx| "a".repeat(100)).unwrap();
+
+	// Rejects all requests larger than 100 bytes
+	let server = Server::builder().max_request_body_size(100).build(RANDOM_ADDR, module).await.unwrap();
 	let addr = server.local_addr().unwrap();
-	let handle = server.start(module);
 
 	let mut client = WebSocketTestClient::new(addr).await.unwrap();
 
@@ -64,21 +63,20 @@
 	let response = client.send_request_text(req).await.unwrap();
 	assert_eq!(response, ok_response(JsonValue::String("a".repeat(100)), Id::Num(1)));
 
-	handle.stop().unwrap();
-	handle.stopped().await;
+	server.stop().unwrap();
+	server.stopped().await;
 }
 
 #[tokio::test]
 async fn can_set_the_max_response_body_size() {
 	init_logger();
 
-	let addr = "127.0.0.1:0";
-	// Set the max response body size to 100 bytes
-	let server = ServerBuilder::default().max_response_body_size(100).build(addr).await.unwrap();
 	let mut module = RpcModule::new(());
 	module.register_method("anything", |_p, _cx| "a".repeat(101)).unwrap();
+
+	// Set the max response body size to 100 bytes
+	let server = Server::builder().max_response_body_size(100).build(RANDOM_ADDR, module).await.unwrap();
 	let addr = server.local_addr().unwrap();
-	let server_handle = server.start(module);
 
 	let mut client = WebSocketTestClient::new(addr).await.unwrap();
 
@@ -87,21 +85,20 @@
 	let response = client.send_request_text(req).await.unwrap();
 	assert_eq!(response, oversized_response(Id::Num(1), 100));
 
-	server_handle.stop().unwrap();
-	server_handle.stopped().await;
+	server.stop().unwrap();
+	server.stopped().await;
 }
 
 #[tokio::test]
 async fn can_set_the_max_response_size_to_batch() {
 	init_logger();
 
-	let addr = "127.0.0.1:0";
-	// Set the max response body size to 100 bytes
-	let server = ServerBuilder::default().max_response_body_size(100).build(addr).await.unwrap();
 	let mut module = RpcModule::new(());
 	module.register_method("anything", |_p, _cx| "a".repeat(51)).unwrap();
+
+	// Set the max response body size to 100 bytes
+	let server = Server::builder().max_response_body_size(100).build(RANDOM_ADDR, module).await.unwrap();
 	let addr = server.local_addr().unwrap();
-	let server_handle = server.start(module);
 
 	let mut client = WebSocketTestClient::new(addr).await.unwrap();
 
@@ -110,22 +107,20 @@
 	let response = client.send_request_text(req).await.unwrap();
 	assert_eq!(response, batch_response_too_large(100));
 
-	server_handle.stop().unwrap();
-	server_handle.stopped().await;
+	server.stop().unwrap();
+	server.stopped().await;
 }
 
 #[tokio::test]
 async fn can_set_max_connections() {
 	init_logger();
 
-	let addr = "127.0.0.1:0";
-	// Server that accepts max 2 connections
-	let server = ServerBuilder::default().max_connections(2).build(addr).await.unwrap();
 	let mut module = RpcModule::new(());
 	module.register_method("anything", |_p, _cx| ()).unwrap();
+
+	// Server that accepts max 2 connections
+	let server = Server::builder().max_connections(2).build(RANDOM_ADDR, module).await.unwrap();
 	let addr = server.local_addr().unwrap();
-
-	let server_handle = server.start(module);
 
 	let conn1 = WebSocketTestClient::new(addr).await;
 	let conn2 = WebSocketTestClient::new(addr).await;
@@ -147,8 +142,8 @@
 	let conn4 = WebSocketTestClient::new(addr).await;
 	assert!(conn4.is_ok());
 
-	server_handle.stop().unwrap();
-	server_handle.stopped().await;
+	server.stop().unwrap();
+	server.stopped().await;
 }
 
 #[tokio::test]
@@ -544,6 +539,8 @@
 
 #[tokio::test]
 async fn custom_subscription_id_works() {
+	init_logger();
+
 	#[derive(Debug, Clone)]
 	struct HardcodedSubscriptionId;
 
@@ -553,15 +550,6 @@
 		}
 	}
 
-	init_logger();
-	let server = ServerBuilder::default()
-		.set_id_provider(HardcodedSubscriptionId)
-		.build("127.0.0.1:0")
-		.with_default_timeout()
-		.await
-		.unwrap()
-		.unwrap();
-	let addr = server.local_addr().unwrap();
 	let mut module = RpcModule::new(());
 	module
 		.register_subscription("subscribe_hello", "subscribe_hello", "unsubscribe_hello", |_, sink, _| async {
@@ -575,7 +563,15 @@
 			}
 		})
 		.unwrap();
-	let _handle = server.start(module);
+
+	let server = Server::builder()
+		.set_id_provider(HardcodedSubscriptionId)
+		.build(RANDOM_ADDR, module)
+		.with_default_timeout()
+		.await
+		.unwrap()
+		.unwrap();
+	let addr = server.local_addr().unwrap();
 
 	let mut client = WebSocketTestClient::new(addr).with_default_timeout().await.unwrap().unwrap();
 
@@ -587,20 +583,18 @@
 
 #[tokio::test]
 async fn disabled_batches() {
+	let mut module = RpcModule::new(());
+	module.register_method("should_ok", |_, _ctx| "ok").unwrap();
+
 	// Disable batches support.
-	let server = ServerBuilder::default()
+	let server = Server::builder()
 		.set_batch_request_config(BatchRequestConfig::Disabled)
-		.build("127.0.0.1:0")
+		.build(RANDOM_ADDR, module)
 		.with_default_timeout()
 		.await
 		.unwrap()
 		.unwrap();
-
-	let mut module = RpcModule::new(());
-	module.register_method("should_ok", |_, _ctx| "ok").unwrap();
 	let addr = server.local_addr().unwrap();
-
-	let server_handle = server.start(module);
 
 	// Send a valid batch.
 	let mut client = WebSocketTestClient::new(addr).with_default_timeout().await.unwrap().unwrap();
@@ -611,26 +605,24 @@
 	let response = client.send_request_text(req).with_default_timeout().await.unwrap().unwrap();
 	assert_eq!(response, batches_not_supported());
 
-	server_handle.stop().unwrap();
-	server_handle.stopped().await;
+	server.stop().unwrap();
+	server.stopped().await;
 }
 
 #[tokio::test]
 async fn batch_limit_works() {
+	let mut module = RpcModule::new(());
+	module.register_method("should_ok", |_, _ctx| "ok").unwrap();
+
 	// Disable batches support.
-	let server = ServerBuilder::default()
+	let server = Server::builder()
 		.set_batch_request_config(BatchRequestConfig::Limit(1))
-		.build("127.0.0.1:0")
+		.build(RANDOM_ADDR, module)
 		.with_default_timeout()
 		.await
 		.unwrap()
 		.unwrap();
-
-	let mut module = RpcModule::new(());
-	module.register_method("should_ok", |_, _ctx| "ok").unwrap();
 	let addr = server.local_addr().unwrap();
-
-	let server_handle = server.start(module);
 
 	// Send a valid batch.
 	let mut client = WebSocketTestClient::new(addr).with_default_timeout().await.unwrap().unwrap();
@@ -641,8 +633,8 @@
 	let response = client.send_request_text(req).with_default_timeout().await.unwrap().unwrap();
 	assert_eq!(response, batches_too_large(1));
 
-	server_handle.stop().unwrap();
-	server_handle.stopped().await;
+	server.stop().unwrap();
+	server.stopped().await;
 }
 
 #[tokio::test]
@@ -715,14 +707,6 @@
 	init_logger();
 
 	let (backpressure_tx, mut backpressure_rx) = tokio::sync::mpsc::channel::<()>(1);
-
-	let server = ServerBuilder::default()
-		.set_message_buffer_capacity(5)
-		.build("127.0.0.1:0")
-		.with_default_timeout()
-		.await
-		.unwrap()
-		.unwrap();
 
 	let mut module = RpcModule::new(backpressure_tx);
 
@@ -765,9 +749,15 @@
 			},
 		)
 		.unwrap();
+
+	let server = Server::builder()
+		.set_message_buffer_capacity(5)
+		.build(RANDOM_ADDR, module)
+		.with_default_timeout()
+		.await
+		.unwrap()
+		.unwrap();
 	let addr = server.local_addr().unwrap();
-
-	let _server_handle = server.start(module);
 
 	// Send a valid batch.
 	let mut client = WebSocketTestClient::new(addr).with_default_timeout().await.unwrap().unwrap();
@@ -824,8 +814,9 @@
 
 	let (tx, mut rx) = tokio::sync::mpsc::unbounded_channel();
 
-	let (handle, addr) = server_with_infinite_call(MAX_TIMEOUT.checked_mul(10).unwrap(), tx).await;
-	let mut client = WebSocketTestClient::new(addr).with_default_timeout().await.unwrap().unwrap();
+	let server = server_with_infinite_call(MAX_TIMEOUT.checked_mul(10).unwrap(), tx).await;
+	let mut client =
+		WebSocketTestClient::new(server.local_addr().unwrap()).with_default_timeout().await.unwrap().unwrap();
 
 	for _ in 0..10 {
 		let req = r#"{"jsonrpc":"2.0","method":"infinite_call","id":1}"#;
@@ -842,8 +833,8 @@
 
 	// Stop the server and ensure that the server doesn't wait for futures to complete
 	// when the connection has already been closed.
-	handle.stop().unwrap();
-	assert!(handle.stopped().with_timeout(MAX_TIMEOUT).await.is_ok());
+	server.stop().unwrap();
+	assert!(server.stopped().with_timeout(MAX_TIMEOUT).await.is_ok());
 }
 
 #[tokio::test]
@@ -853,7 +844,8 @@
 	init_logger();
 
 	let (tx, mut rx) = tokio::sync::mpsc::unbounded_channel();
-	let (handle, addr) = server_with_infinite_call(MAX_TIMEOUT.checked_mul(10).unwrap(), tx).await;
+	let server = server_with_infinite_call(MAX_TIMEOUT.checked_mul(10).unwrap(), tx).await;
+	let addr = server.local_addr().unwrap();
 
 	{
 		let mut client = WebSocketTestClient::new(addr).with_default_timeout().await.unwrap().unwrap();
@@ -870,14 +862,11 @@
 
 	// Stop the server and ensure that the server doesn't wait for futures to complete
 	// when the connection has already been closed.
-	handle.stop().unwrap();
-	assert!(handle.stopped().with_timeout(MAX_TIMEOUT).await.is_ok());
-}
-
-async fn server_with_infinite_call(
-	timeout: Duration,
-	tx: tokio::sync::mpsc::UnboundedSender<()>,
-) -> crate::ServerHandle {
+	server.stop().unwrap();
+	assert!(server.stopped().with_timeout(MAX_TIMEOUT).await.is_ok());
+}
+
+async fn server_with_infinite_call(timeout: Duration, tx: tokio::sync::mpsc::UnboundedSender<()>) -> crate::Server {
 	let mut module = RpcModule::new(tx);
 
 	module
@@ -889,8 +878,7 @@
 		})
 		.unwrap();
 
-<<<<<<< HEAD
-	let server = ServerBuilder::default()
+	let server = Server::builder()
 		// Make sure that the ping_interval doesn't force the connection to be closed
 		.ping_interval(timeout)
 		.build("127.0.0.1:0", module)
@@ -900,7 +888,4 @@
 		.unwrap();
 
 	server
-=======
-	(server.start(module), addr)
->>>>>>> e81bdae2
 }