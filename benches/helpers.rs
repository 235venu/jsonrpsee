--- conflicted
+++ resolved
@@ -110,10 +110,10 @@
 
 /// Run jsonrpsee HTTP server for benchmarks.
 #[cfg(not(feature = "jsonrpc-crate"))]
-pub async fn http_server(handle: tokio::runtime::Handle) -> (String, jsonrpsee::server::ServerHandle) {
-	use jsonrpsee::server::ServerBuilder;
-
-	let server = ServerBuilder::default()
+pub async fn http_server(handle: tokio::runtime::Handle) -> (String, jsonrpsee::server::Server) {
+	use jsonrpsee::server::Server;
+
+	let server = Server::builder()
 		.max_request_body_size(u32::MAX)
 		.max_response_body_size(u32::MAX)
 		.max_connections(10 * 1024)
@@ -123,18 +123,13 @@
 		.unwrap();
 
 	let addr = server.local_addr().unwrap();
-<<<<<<< HEAD
 	(format!("http://{}", addr), server)
-=======
-	let handle = server.start(module);
-	(format!("http://{}", addr), handle)
->>>>>>> e81bdae2
 }
 
 /// Run jsonrpsee WebSocket server for benchmarks.
 #[cfg(not(feature = "jsonrpc-crate"))]
-pub async fn ws_server(handle: tokio::runtime::Handle) -> (String, jsonrpsee::server::ServerHandle) {
-	use jsonrpsee::server::{ServerBuilder, SubscriptionMessage};
+pub async fn ws_server(handle: tokio::runtime::Handle) -> (String, jsonrpsee::server::Server) {
+	use jsonrpsee::server::{Server, SubscriptionMessage};
 
 	let mut module = gen_rpc_module();
 
@@ -153,7 +148,7 @@
 		)
 		.unwrap();
 
-	let server = ServerBuilder::default()
+	let server = Server::builder()
 		.max_request_body_size(u32::MAX)
 		.max_response_body_size(u32::MAX)
 		.max_connections(10 * 1024)
@@ -163,12 +158,7 @@
 		.unwrap();
 
 	let addr = format!("ws://{}", server.local_addr().unwrap());
-<<<<<<< HEAD
 	(addr, server)
-=======
-	let handle = server.start(module);
-	(addr, handle)
->>>>>>> e81bdae2
 }
 
 #[cfg(not(feature = "jsonrpc-crate"))]
